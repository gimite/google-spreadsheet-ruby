# Author: Hiroshi Ichikawa <http://gimite.net/>
# The license of this source is "New BSD Licence"

require "enumerator"
require "set"
require "net/https"
require "open-uri"
require "cgi"
require "uri"
require "rubygems"
require "hpricot"
require "oauth"
Net::HTTP.version_1_2

module GoogleSpreadsheet
    
  # Authenticates with given +mail+ and +password+, and returns GoogleSpreadsheet::Session
  # if succeeds. Raises GoogleSpreadsheet::AuthenticationError if fails.
  # Google Apps account is supported.
  def self.login(mail, password)
    return Session.login(mail, password)
  end

  # If already authorized by Google then just pass in your oauth_token to begin
  # For generating oauth_token,you can proceed as follow:
  # 1) First generate OAuth consumer object with key and secret for your site by registering site with google  
  # @consumer = OAuth::Consumer.new( "key","secret", {:site=>"https://agree2"})

  # 2) Request token with OAuth
  # @request_token=@consumer.get_request_token
  # session[:request_token] = @request_token
  # redirect_to @request_token.authorize_url

  # 3) Create an oauth access token
  # @oauth_access_token = @request_token.get_access_token
  # @access_token = OAuth::AccessToken.new(@consumer, @oauth_access_token.token, @oauth_access_token.secret)

  # See these documents for details:
  # http://oauth.rubyforge.org/
  # http://code.google.com/apis/accounts/docs/OAuth.html

  def self.authorized(oauth_token)
    return Session.authorized(oauth_token)
  end

  # Restores GoogleSpreadsheet::Session from +path+ and returns it.
  # If +path+ doesn't exist or authentication has failed, prompts mail and password on console,
  # authenticates with them, stores the session to +path+ and returns it.
  #
  # This method requires Highline library: http://rubyforge.org/projects/highline/
  def self.saved_session(path = ENV["HOME"] + "/.ruby_google_spreadsheet.token")
    tokens = {}
    if File.exist?(path)
      open(path) do |f|
        for auth in [:wise, :writely]
          line = f.gets()
          tokens[auth] = line && line.chomp()
        end
      end
    end
    session = Session.new(tokens)
    session.on_auth_fail = proc() do
      begin
        require "highline"
      rescue LoadError
        raise(LoadError,
        "GoogleSpreadsheet.saved_session requires Highline library.\n" +
        "Run\n" +
        "  \$ sudo gem install highline\n" +
        "to install it.")
      end
      highline = HighLine.new()
      mail = highline.ask("Mail: ")
      password = highline.ask("Password: "){ |q| q.echo = false }
      session.login(mail, password)
      open(path, "w", 0600) do |f|
        f.puts(session.auth_token(:wise))
        f.puts(session.auth_token(:writely))
      end
      true
    end
    if !session.auth_token
      session.on_auth_fail.call()
    end
    return session
  end
    
    
    module Util #:nodoc:
      
      module_function
        
        def encode_query(params)
          return params.map(){ |k, v| CGI.escape(k) + "=" + CGI.escape(v) }.join("&")
        end
        
        def h(str)
          return CGI.escapeHTML(str.to_s())
        end
        
        def as_utf8(str)
          if str.respond_to?(:force_encoding)
            str.force_encoding("UTF-8")
          else
            str
          end
        end
        
    end
    
    
    # Raised when spreadsheets.google.com has returned error.
    class Error < RuntimeError
        
    end
    
    
    # Raised when GoogleSpreadsheet.login has failed.
    class AuthenticationError < GoogleSpreadsheet::Error
        
    end
    
    
    # Use GoogleSpreadsheet.login or GoogleSpreadsheet.saved_session to get
    # GoogleSpreadsheet::Session object.
    class Session
        
        include(Util)
        extend(Util)
        
        # The same as GoogleSpreadsheet.login.
        def self.login(mail, password)
          session = Session.new()
          session.login(mail, password)
          return session
        end

        def self.authorized(oauth_token)
          session = Session.new(nil, oauth_token)
        end

        # Restores session using return value of auth_tokens method of previous session.
        # You can use oauth_token instead of gmail username and password if you have used Google hybrid protocol (Open ID+ OAuth)
        def initialize(auth_tokens, oauth_token)
          if oauth_token
            @oauth_token = oauth_token
          else  
            @auth_tokens = auth_tokens
          end
        end

        # Authenticates with given +mail+ and +password+, and updates current session object
        # if succeeds. Raises GoogleSpreadsheet::AuthenticationError if fails.
        # Google Apps account is supported.
        def login(mail, password)
          begin
            @auth_tokens = {}
            authenticate(mail, password, :wise)
            authenticate(mail, password, :writely)
          rescue GoogleSpreadsheet::Error => ex
            return true if @on_auth_fail && @on_auth_fail.call()
            raise(AuthenticationError, "authentication failed for #{mail}: #{ex.message}")
          end
        end
        
        # Authentication tokens.
        attr_reader(:auth_tokens)
        
        # Authentication token.
        def auth_token(auth = :wise)
          return @auth_tokens[auth]
        end
        
        # Proc or Method called when authentication has failed.
        # When this function returns +true+, it tries again.
        attr_accessor :on_auth_fail
        
        def auth_header(auth) #:nodoc:
          if auth == :none
            return {}
          else
            return {"Authorization" => "GoogleLogin auth=#{@auth_tokens[auth]}"}
          end
        end

        # Returns list of spreadsheets for the user as array of GoogleSpreadsheet::Spreadsheet.
        # You can specify query parameters described at
        # http://code.google.com/apis/spreadsheets/docs/2.0/reference.html#Parameters
        #
        # e.g.
        #   session.spreadsheets
        #   session.spreadsheets("title" => "hoge")
        def spreadsheets(params = {})
          query = encode_query(params)
          doc = request(:get, "http://spreadsheets.google.com/feeds/spreadsheets/private/full?#{query}")
          result = []
          for entry in doc.search("entry")
            title = as_utf8(entry.search("title").text)
            url = as_utf8(entry.search(
              "link[@rel='http://schemas.google.com/spreadsheets/2006#worksheetsfeed']")[0]["href"])
            result.push(Spreadsheet.new(self, url, title))
          end
          return result
        end
        
        # Returns GoogleSpreadsheet::Spreadsheet with given +key+.
        #
        # e.g.
        #   # http://spreadsheets.google.com/ccc?key=pz7XtlQC-PYx-jrVMJErTcg&hl=ja
        #   session.spreadsheet_by_key("pz7XtlQC-PYx-jrVMJErTcg")
        def spreadsheet_by_key(key)
          url = "http://spreadsheets.google.com/feeds/worksheets/#{key}/private/full"
          return Spreadsheet.new(self, url)
        end
        
        # Returns GoogleSpreadsheet::Spreadsheet with given +url+. You must specify either of:
        # - URL of the page you open to access the spreadsheet in your browser
        # - URL of worksheet-based feed of the spreadseet
        #
        # e.g.
        #   session.spreadsheet_by_url(
        #     "http://spreadsheets.google.com/ccc?key=pz7XtlQC-PYx-jrVMJErTcg&hl=en")
        #   session.spreadsheet_by_url(
        #     "http://spreadsheets.google.com/feeds/worksheets/pz7XtlQC-PYx-jrVMJErTcg/private/full")
        def spreadsheet_by_url(url)
          # Tries to parse it as URL of human-readable spreadsheet.
          uri = URI.parse(url)
          if uri.host == "spreadsheets.google.com" && uri.path =~ /\/ccc$/
            if (uri.query || "").split(/&/).find(){ |s| s=~ /^key=(.*)$/ }
              return spreadsheet_by_key($1)
            end
          end
          # Assumes the URL is worksheets feed URL.
          return Spreadsheet.new(self, url)
        end
        
        # Returns GoogleSpreadsheet::Worksheet with given +url+.
        # You must specify URL of cell-based feed of the worksheet.
        #
        # e.g.
        #   session.worksheet_by_url(
        #     "http://spreadsheets.google.com/feeds/cells/pz7XtlQC-PYxNmbBVgyiNWg/od6/private/full")
        def worksheet_by_url(url)
          return Worksheet.new(self, nil, url)
        end
        
        # Creates new spreadsheet and returns the new GoogleSpreadsheet::Spreadsheet.
        #
        # e.g.
        #   session.create_spreadsheet("My new sheet")
        def create_spreadsheet(
            title = "Untitled",
            feed_url = "http://docs.google.com/feeds/documents/private/full")
          xml = <<-"EOS"
            <atom:entry xmlns:atom="http://www.w3.org/2005/Atom" xmlns:docs="http://schemas.google.com/docs/2007">
              <atom:category scheme="http://schemas.google.com/g/2005#kind"
                  term="http://schemas.google.com/docs/2007#spreadsheet" label="spreadsheet"/>
              <atom:title>#{h(title)}</atom:title>
            </atom:entry>
          EOS

          doc = request(:post, feed_url, :data => xml, :auth => :writely)
          ss_url = as_utf8(doc.search(
            "link[@rel='http://schemas.google.com/spreadsheets/2006#worksheetsfeed']")[0]["href"])
          return Spreadsheet.new(self, ss_url, title)
        end
        
        def request(method, url, params = {}) #:nodoc:
<<<<<<< HEAD
          uri = URI.parse(url)
          data = params[:data]
          auth = params[:auth] || :wise
          if params[:header]
            add_header = params[:header]
          else
            add_header = data ? {"Content-Type" => "application/atom+xml"} : {}
          end
          response_type = params[:response_type] || :xml
          
          http = Net::HTTP.new(uri.host, uri.port)
          http.use_ssl = uri.scheme == "https"
          http.verify_mode = OpenSSL::SSL::VERIFY_NONE
          http.start() do
            while true
              path = uri.path + (uri.query ? "?#{uri.query}" : "")
              header = auth_header(auth).merge(add_header)
              if method == :delete || method == :get
                response = http.__send__(method, path, header)
              else
                response = http.__send__(method, path, data, header)
              end
              if response.code == "401" && @on_auth_fail && @on_auth_fail.call()
                next
              end
              if !(response.code =~ /^2/)
                raise(
                  response.code == "401" ? AuthenticationError : GoogleSpreadsheet::Error,
                  "Response code #{response.code} for #{method} #{url}: " +
                  CGI.unescapeHTML(response.body))
              end
              case response_type
=======
          if @oauth_token  
            if method == :get
              response = @oauth_token.get(url)
              return Hpricot.XML(response.body)
            elsif method == :post
              response = @oauth_token.post(url,params[:data])
              return Hpricot.XML(response.body)
            end
          else
            uri = URI.parse(url)
            data = params[:data]
            auth = params[:auth] || :wise
            if params[:header]
              add_header = params[:header]
            else
              add_header = data ? {"Content-Type" => "application/atom+xml"} : {}
            end
            response_type = params[:response_type] || :xml

            http = Net::HTTP.new(uri.host, uri.port)
            http.use_ssl = uri.scheme == "https"
            http.verify_mode = OpenSSL::SSL::VERIFY_NONE
            http.start() do
              while true
                path = uri.path + (uri.query ? "?#{uri.query}" : "")
                header = auth_header(auth).merge(add_header)
                if method == :delete || method == :get
                  response = http.__send__(method, path, header)
                else
                  response = http.__send__(method, path, data, header)
                end
                if response.code == "401" && @on_auth_fail && @on_auth_fail.call()
                  next
                end
                if !(response.code =~ /^2/)
                  raise(
                  response.code == "401" ? AuthenticationError : GoogleSpreadsheet::Error,
                  "Response code #{response.code} for #{method} #{url}: " +
                  CGI.unescapeHTML(response.body))
                end
                case response_type
>>>>>>> 5357a747
                when :xml
                  return Hpricot.XML(response.body)
                when :raw
                  return response.body
                else
                  raise("unknown params[:response_type]: %s" % response_type)
<<<<<<< HEAD
=======
                end
>>>>>>> 5357a747
              end
            end
          end
        end
        
      private
        
        def authenticate(mail, password, auth)
          params = {
            "accountType" => "HOSTED_OR_GOOGLE",
            "Email" => mail,
            "Passwd" => password,
            "service" => auth.to_s(),
            "source" => "Gimite-RubyGoogleSpreadsheet-1.00",
          }
          response = request(:post,
            "https://www.google.com/accounts/ClientLogin",
            :data => encode_query(params), :auth => :none, :header => {}, :response_type => :raw)
          @auth_tokens[auth] = response.slice(/^Auth=(.*)$/, 1)
        end
        
    end
    
    
    # Use methods in GoogleSpreadsheet::Session to get GoogleSpreadsheet::Spreadsheet object.
    class Spreadsheet
        
        include(Util)
        
        def initialize(session, worksheets_feed_url, title = nil) #:nodoc:
          @session = session
          @worksheets_feed_url = worksheets_feed_url
          @title = title
        end
        
        # URL of worksheet-based feed of the spreadsheet.
        attr_reader(:worksheets_feed_url)
        
        # Title of the spreadsheet. So far only available if you get this object by
        # GoogleSpreadsheet::Session#spreadsheets.
        attr_reader(:title)
        
        # Key of the spreadsheet.
        def key
          if !(@worksheets_feed_url =~
              %r{http://spreadsheets.google.com/feeds/worksheets/(.*)/private/full})
            raise(GoogleSpreadsheet::Error,
              "worksheets feed URL is in unknown format: #{@worksheets_feed_url}")
          end
          return $1
        end
        
        # Tables feed URL of the spreadsheet.
        def tables_feed_url
          return "http://spreadsheets.google.com/feeds/#{self.key}/tables"
        end
        
        # URL of feed used in document list feed API.
        def document_feed_url
          return "http://docs.google.com/feeds/documents/private/full/spreadsheet%3A#{self.key}"
        end
        
        # Creates copy of this spreadsheet with the given name.
        def duplicate(new_name = nil)
          new_name ||= (@title ? "Copy of " + @title : "Untitled")
          get_url = "http://spreadsheets.google.com/feeds/download/spreadsheets/Export?key=#{key}&exportFormat=ods"
          ods = @session.request(:get, get_url, :response_type => :raw)
          
          url = "http://docs.google.com/feeds/documents/private/full"
          header = {
            "Content-Type" => "application/x-vnd.oasis.opendocument.spreadsheet",
            "Slug" => URI.encode(new_name),
          }
          doc = @session.request(:post, url, :data => ods, :auth => :writely, :header => header)
          ss_url = as_utf8(doc.search(
            "link[@rel='http://schemas.google.com/spreadsheets/2006#worksheetsfeed']")[0]["href"])
          return Spreadsheet.new(@session, ss_url, title)
        end
        
        # If +permanent+ is +false+, moves the spreadsheet to the trash.
        # If +permanent+ is +true+, deletes the spreadsheet permanently.
        def delete(permanent = false)
          @session.request(:delete,
            self.document_feed_url + (permanent ? "?delete=true" : ""),
            :auth => :writely, :header => {"If-Match" => "*"})
        end
        
        # Returns worksheets of the spreadsheet as array of GoogleSpreadsheet::Worksheet.
        def worksheets
          doc = @session.request(:get, @worksheets_feed_url)
          result = []
          for entry in doc.search("entry")
            title = as_utf8(entry.search("title").text)
            url = as_utf8(entry.search(
              "link[@rel='http://schemas.google.com/spreadsheets/2006#cellsfeed']")[0]["href"])
            result.push(Worksheet.new(@session, self, url, title))
          end
          return result.freeze()
        end
        
        # Adds a new worksheet to the spreadsheet. Returns added GoogleSpreadsheet::Worksheet.
        def add_worksheet(title, max_rows = 100, max_cols = 20)
          xml = <<-"EOS"
            <entry xmlns='http://www.w3.org/2005/Atom'
                   xmlns:gs='http://schemas.google.com/spreadsheets/2006'>
              <title>#{h(title)}</title>
              <gs:rowCount>#{h(max_rows)}</gs:rowCount>
              <gs:colCount>#{h(max_cols)}</gs:colCount>
            </entry>
          EOS
          doc = @session.request(:post, @worksheets_feed_url, :data => xml)
          url = as_utf8(doc.search(
            "link[@rel='http://schemas.google.com/spreadsheets/2006#cellsfeed']")[0]["href"])
          return Worksheet.new(@session, self, url, title)
        end
        
        # Returns list of tables in the spreadsheet.
        def tables
          doc = @session.request(:get, self.tables_feed_url)
          return doc.search("entry").map(){ |e| Table.new(@session, e) }.freeze()
        end
        
    end
    
    # Use GoogleSpreadsheet::Worksheet#add_table to create table.
    # Use GoogleSpreadsheet::Worksheet#tables to get GoogleSpreadsheet::Table objects.
    class Table
        
        include(Util)

        def initialize(session, entry) #:nodoc:
          @columns = {}
          @worksheet_title = as_utf8(entry.search("gs:worksheet")[0]["name"])
          @records_url = as_utf8(entry.search("content")[0]["src"])
          @session = session
        end
        
        # Title of the worksheet the table belongs to.
        attr_reader(:worksheet_title)

        # Adds a record.
        def add_record(values)
          fields = ""
          values.each do |name, value|
            fields += "<gs:field name='#{h(name)}'>#{h(value)}</gs:field>"
          end
          xml =<<-EOS
            <entry
                xmlns="http://www.w3.org/2005/Atom"
                xmlns:gs="http://schemas.google.com/spreadsheets/2006">
              #{fields}
            </entry>
          EOS
          @session.request(:post, @records_url, :data => xml)
        end
        
        # Returns records in the table.
        def records
          doc = @session.request(:get, @records_url)
          return doc.search("entry").map(){ |e| Record.new(@session, e) }
        end
        
    end
    
    # Use GoogleSpreadsheet::Table#records to get GoogleSpreadsheet::Record objects.
    class Record < Hash
        
        def initialize(session, entry) #:nodoc:
          @session = session
          for field in entry.search("gs:field")
            self[as_utf8(field["name"])] = as_utf8(field.inner_text)
          end
        end
        
        def inspect #:nodoc:
          content = self.map(){ |k, v| "%p => %p" % [k, v] }.join(", ")
          return "\#<%p:{%s}>" % [self.class, content]
        end
        
    end
    
    # Use GoogleSpreadsheet::Spreadsheet#worksheets to get GoogleSpreadsheet::Worksheet object.
    class Worksheet
        
        include(Util)
        
        def initialize(session, spreadsheet, cells_feed_url, title = nil) #:nodoc:
          @session = session
          @spreadsheet = spreadsheet
          @cells_feed_url = cells_feed_url
          @title = title
          
          @cells = nil
          @input_values = nil
          @modified = Set.new()
        end

        # URL of cell-based feed of the worksheet.
        attr_reader(:cells_feed_url)
        
        # URL of worksheet feed URL of the worksheet.
        def worksheet_feed_url
          # I don't know good way to get worksheet feed URL from cells feed URL.
          # Probably it would be cleaner to keep worksheet feed URL and get cells feed URL
          # from it.
          if !(@cells_feed_url =~
              %r{^http://spreadsheets.google.com/feeds/cells/(.*)/(.*)/private/full$})
            raise(GoogleSpreadsheet::Error,
              "cells feed URL is in unknown format: #{@cells_feed_url}")
          end
          return "http://spreadsheets.google.com/feeds/worksheets/#{$1}/private/full/#{$2}"
        end
        
        # GoogleSpreadsheet::Spreadsheet which this worksheet belongs to.
        def spreadsheet
          if !@spreadsheet
            if !(@cells_feed_url =~
                %r{^http://spreadsheets.google.com/feeds/cells/(.*)/(.*)/private/full$})
              raise(GoogleSpreadsheet::Error,
                "cells feed URL is in unknown format: #{@cells_feed_url}")
            end
            @spreadsheet = @session.spreadsheet_by_key($1)
          end
          return @spreadsheet
        end
        
        # Returns content of the cell as String. Top-left cell is [1, 1].
        def [](row, col)
          return self.cells[[row, col]] || ""
        end
        
        # Updates content of the cell.
        # Note that update is not sent to the server until you call save().
        # Top-left cell is [1, 1].
        #
        # e.g.
        #   worksheet[2, 1] = "hoge"
        #   worksheet[1, 3] = "=A1+B1"
        def []=(row, col, value)
          reload() if !@cells
          @cells[[row, col]] = value
          @input_values[[row, col]] = value
          @modified.add([row, col])
          self.max_rows = row if row > @max_rows
          self.max_cols = col if col > @max_cols
        end
        
        # Returns the value or the formula of the cell. Top-left cell is [1, 1].
        #
        # If user input "=A1+B1" to cell [1, 3], worksheet[1, 3] is "3" for example and
        # worksheet.input_value(1, 3) is "=RC[-2]+RC[-1]".
        def input_value(row, col)
          reload() if !@cells
          return @input_values[[row, col]] || ""
        end
        
        # Row number of the bottom-most non-empty row.
        def num_rows
          reload() if !@cells
          return @cells.keys.map(){ |r, c| r }.max || 0
        end
        
        # Column number of the right-most non-empty column.
        def num_cols
          reload() if !@cells
          return @cells.keys.map(){ |r, c| c }.max || 0
        end
        
        # Number of rows including empty rows.
        def max_rows
          reload() if !@cells
          return @max_rows
        end
        
        # Updates number of rows.
        # Note that update is not sent to the server until you call save().
        def max_rows=(rows)
          reload() if !@cells
          @max_rows = rows
          @meta_modified = true
        end
        
        # Number of columns including empty columns.
        def max_cols
          reload() if !@cells
          return @max_cols
        end
        
        # Updates number of columns.
        # Note that update is not sent to the server until you call save().
        def max_cols=(cols)
          reload() if !@cells
          @max_cols = cols
          @meta_modified = true
        end
        
        # Title of the worksheet (shown as tab label in Web interface).
        def title
          reload() if !@title
          return @title
        end
        
        # Updates title of the worksheet.
        # Note that update is not sent to the server until you call save().
        def title=(title)
          reload() if !@cells
          @title = title
          @meta_modified = true
        end
        
        def cells #:nodoc:
          reload() if !@cells
          return @cells
        end
        
        # An array of spreadsheet rows. Each row contains an array of
        # columns. Note that resulting array is 0-origin so
        # worksheet.rows[0][0] == worksheet[1, 1].
        def rows(skip = 0)
          nc = self.num_cols
          result = ((1 + skip)..self.num_rows).map() do |row|
            (1..nc).map(){ |col| self[row, col] }.freeze()
          end
          return result.freeze()
        end
        
        # Reloads content of the worksheets from the server.
        # Note that changes you made by []= is discarded if you haven't called save().
        def reload()
          doc = @session.request(:get, @cells_feed_url)
          @max_rows = doc.search("gs:rowCount").text.to_i()
          @max_cols = doc.search("gs:colCount").text.to_i()
          @title = as_utf8(doc.search("/feed/title").text)
          
          @cells = {}
          @input_values = {}
          for entry in doc.search("entry")
            cell = entry.search("gs:cell")[0]
            row = cell["row"].to_i()
            col = cell["col"].to_i()
            @cells[[row, col]] = as_utf8(cell.inner_text)
            @input_values[[row, col]] = as_utf8(cell["inputValue"])
          end
          @modified.clear()
          @meta_modified = false
          return true
        end
        
        # Saves your changes made by []=, etc. to the server.
        def save()
          sent = false
          
          if @meta_modified
            
            ws_doc = @session.request(:get, self.worksheet_feed_url)
            edit_url = ws_doc.search("link[@rel='edit']")[0]["href"]
            xml = <<-"EOS"
              <entry xmlns='http://www.w3.org/2005/Atom'
                     xmlns:gs='http://schemas.google.com/spreadsheets/2006'>
                <title>#{h(self.title)}</title>
                <gs:rowCount>#{h(self.max_rows)}</gs:rowCount>
                <gs:colCount>#{h(self.max_cols)}</gs:colCount>
              </entry>
            EOS
            
            @session.request(:put, edit_url, :data => xml)
            
            @meta_modified = false
            sent = true
            
          end
          
          if !@modified.empty?
            
            # Gets id and edit URL for each cell.
            # Note that return-empty=true is required to get those info for empty cells.
            cell_entries = {}
            rows = @modified.map(){ |r, c| r }
            cols = @modified.map(){ |r, c| c }
            url = "#{@cells_feed_url}?return-empty=true&min-row=#{rows.min}&max-row=#{rows.max}" +
              "&min-col=#{cols.min}&max-col=#{cols.max}"
            doc = @session.request(:get, url)
            for entry in doc.search("entry")
              row = entry.search("gs:cell")[0]["row"].to_i()
              col = entry.search("gs:cell")[0]["col"].to_i()
              cell_entries[[row, col]] = entry
            end
            
            # Updates cell values using batch operation.
            # If the data is large, we split it into multiple operations, otherwise batch may fail.
            @modified.each_slice(250) do |chunk|
              
              xml = <<-EOS
                <feed xmlns="http://www.w3.org/2005/Atom"
                      xmlns:batch="http://schemas.google.com/gdata/batch"
                      xmlns:gs="http://schemas.google.com/spreadsheets/2006">
                  <id>#{h(@cells_feed_url)}</id>
              EOS
              for row, col in chunk
                value = @cells[[row, col]]
                entry = cell_entries[[row, col]]
                id = entry.search("id").text
                edit_url = entry.search("link[@rel='edit']")[0]["href"]
                xml << <<-EOS
                  <entry>
                    <batch:id>#{h(row)},#{h(col)}</batch:id>
                    <batch:operation type="update"/>
                    <id>#{h(id)}</id>
                    <link rel="edit" type="application/atom+xml"
                      href="#{h(edit_url)}"/>
                    <gs:cell row="#{h(row)}" col="#{h(col)}" inputValue="#{h(value)}"/>
                  </entry>
                EOS
              end
              xml << <<-"EOS"
                </feed>
              EOS
            
              result = @session.request(:post, "#{@cells_feed_url}/batch", :data => xml)
              for entry in result.search("atom:entry")
                interrupted = entry.search("batch:interrupted")[0]
                if interrupted
                  raise(GoogleSpreadsheet::Error, "Update has failed: %s" %
                    interrupted["reason"])
                end
                if !(entry.search("batch:status")[0]["code"] =~ /^2/)
                  raise(GoogleSpreadsheet::Error, "Updating cell %s has failed: %s" %
                    [entry.search("atom:id").text, entry.search("batch:status")[0]["reason"]])
                end
              end
              
            end
            
            @modified.clear()
            sent = true
            
          end
          return sent
        end
        
        # Calls save() and reload().
        def synchronize()
          save()
          reload()
        end
        
        # Deletes this worksheet. Deletion takes effect right away without calling save().
        def delete()
          ws_doc = @session.request(:get, self.worksheet_feed_url)
          edit_url = ws_doc.search("link[@rel='edit']")[0]["href"]
          @session.request(:delete, edit_url)
        end
        
        # Returns true if you have changes made by []= which haven't been saved.
        def dirty?
          return !@modified.empty?
        end
        
        # Creates table for the worksheet and returns GoogleSpreadsheet::Table.
        # See this document for details:
        # http://code.google.com/intl/en/apis/spreadsheets/docs/3.0/developers_guide_protocol.html#TableFeeds
        def add_table(table_title, summary, columns)
          column_xml = ""
          columns.each do |index, name|
            column_xml += "<gs:column index='#{h(index)}' name='#{h(name)}'/>\n"
          end

          xml = <<-"EOS"
            <entry xmlns="http://www.w3.org/2005/Atom"
              xmlns:gs="http://schemas.google.com/spreadsheets/2006">
              <title type='text'>#{h(table_title)}</title>
              <summary type='text'>#{h(summary)}</summary>
              <gs:worksheet name='#{h(self.title)}' />
              <gs:header row='1' />
              <gs:data numRows='0' startRow='2'>
                #{column_xml}
              </gs:data>
            </entry>
          EOS

          result = @session.request(:post, self.spreadsheet.tables_feed_url, :data => xml)
          return Table.new(@session, result)
        end
        
        # Returns list of tables for the workwheet.
        def tables
          return self.spreadsheet.tables.select(){ |t| t.worksheet_title == self.title }
        end

    end
    
    
end<|MERGE_RESOLUTION|>--- conflicted
+++ resolved
@@ -14,76 +14,76 @@
 
 module GoogleSpreadsheet
     
-  # Authenticates with given +mail+ and +password+, and returns GoogleSpreadsheet::Session
-  # if succeeds. Raises GoogleSpreadsheet::AuthenticationError if fails.
-  # Google Apps account is supported.
-  def self.login(mail, password)
-    return Session.login(mail, password)
-  end
-
-  # If already authorized by Google then just pass in your oauth_token to begin
-  # For generating oauth_token,you can proceed as follow:
-  # 1) First generate OAuth consumer object with key and secret for your site by registering site with google  
-  # @consumer = OAuth::Consumer.new( "key","secret", {:site=>"https://agree2"})
-
-  # 2) Request token with OAuth
-  # @request_token=@consumer.get_request_token
-  # session[:request_token] = @request_token
-  # redirect_to @request_token.authorize_url
-
-  # 3) Create an oauth access token
-  # @oauth_access_token = @request_token.get_access_token
-  # @access_token = OAuth::AccessToken.new(@consumer, @oauth_access_token.token, @oauth_access_token.secret)
-
-  # See these documents for details:
-  # http://oauth.rubyforge.org/
-  # http://code.google.com/apis/accounts/docs/OAuth.html
-
-  def self.authorized(oauth_token)
-    return Session.authorized(oauth_token)
-  end
-
-  # Restores GoogleSpreadsheet::Session from +path+ and returns it.
-  # If +path+ doesn't exist or authentication has failed, prompts mail and password on console,
-  # authenticates with them, stores the session to +path+ and returns it.
-  #
-  # This method requires Highline library: http://rubyforge.org/projects/highline/
-  def self.saved_session(path = ENV["HOME"] + "/.ruby_google_spreadsheet.token")
-    tokens = {}
-    if File.exist?(path)
-      open(path) do |f|
-        for auth in [:wise, :writely]
-          line = f.gets()
-          tokens[auth] = line && line.chomp()
+    # Authenticates with given +mail+ and +password+, and returns GoogleSpreadsheet::Session
+    # if succeeds. Raises GoogleSpreadsheet::AuthenticationError if fails.
+    # Google Apps account is supported.
+    def self.login(mail, password)
+      return Session.login(mail, password)
+    end
+
+    # Authenticates with given OAuth token.
+    #
+    # For generating oauth_token, you can proceed as follow:
+    #
+    # 1) First generate OAuth consumer object with key and secret for your site by registering site with google
+    #   @consumer = OAuth::Consumer.new( "key","secret", {:site=>"https://agree2"})
+    # 2) Request token with OAuth
+    #   @request_token = @consumer.get_request_token
+    #   session[:request_token] = @request_token
+    #   redirect_to @request_token.authorize_url
+    # 3) Create an oauth access token
+    #   @oauth_access_token = @request_token.get_access_token
+    #   @access_token = OAuth::AccessToken.new(@consumer, @oauth_access_token.token, @oauth_access_token.secret)
+    #
+    # See these documents for details:
+    #
+    # - http://oauth.rubyforge.org/
+    # - http://code.google.com/apis/accounts/docs/OAuth.html
+    def self.login_with_oauth(oauth_token)
+      return Session.login_with_oauth(oauth_token)
+    end
+
+    # Restores GoogleSpreadsheet::Session from +path+ and returns it.
+    # If +path+ doesn't exist or authentication has failed, prompts mail and password on console,
+    # authenticates with them, stores the session to +path+ and returns it.
+    #
+    # This method requires Highline library: http://rubyforge.org/projects/highline/
+    def self.saved_session(path = ENV["HOME"] + "/.ruby_google_spreadsheet.token")
+      tokens = {}
+      if File.exist?(path)
+        open(path) do |f|
+          for auth in [:wise, :writely]
+            line = f.gets()
+            tokens[auth] = line && line.chomp()
+          end
         end
       end
-    end
-    session = Session.new(tokens)
-    session.on_auth_fail = proc() do
-      begin
-        require "highline"
-      rescue LoadError
-        raise(LoadError,
-        "GoogleSpreadsheet.saved_session requires Highline library.\n" +
-        "Run\n" +
-        "  \$ sudo gem install highline\n" +
-        "to install it.")
+      session = Session.new(tokens)
+      session.on_auth_fail = proc() do
+        begin
+          require "highline"
+        rescue LoadError
+          raise(LoadError,
+            "GoogleSpreadsheet.saved_session requires Highline library.\n" +
+            "Run\n" +
+            "  \$ sudo gem install highline\n" +
+            "to install it.")
+        end
+        highline = HighLine.new()
+        mail = highline.ask("Mail: ")
+        password = highline.ask("Password: "){ |q| q.echo = false }
+        session.login(mail, password)
+        open(path, "w", 0600) do |f|
+          f.puts(session.auth_token(:wise))
+          f.puts(session.auth_token(:writely))
+        end
+        true
       end
-      highline = HighLine.new()
-      mail = highline.ask("Mail: ")
-      password = highline.ask("Password: "){ |q| q.echo = false }
-      session.login(mail, password)
-      open(path, "w", 0600) do |f|
-        f.puts(session.auth_token(:wise))
-        f.puts(session.auth_token(:writely))
+      if !session.auth_token
+        session.on_auth_fail.call()
       end
-      true
-    end
-    if !session.auth_token
-      session.on_auth_fail.call()
-    end
-    return session
-  end
+      return session
+    end
     
     
     module Util #:nodoc:
@@ -135,16 +135,16 @@
           return session
         end
 
-        def self.authorized(oauth_token)
+        # The same as GoogleSpreadsheet.login_with_oauth.
+        def self.login_with_oauth(oauth_token)
           session = Session.new(nil, oauth_token)
         end
 
         # Restores session using return value of auth_tokens method of previous session.
-        # You can use oauth_token instead of gmail username and password if you have used Google hybrid protocol (Open ID+ OAuth)
-        def initialize(auth_tokens, oauth_token)
+        def initialize(auth_tokens, oauth_token = nil)
           if oauth_token
             @oauth_token = oauth_token
-          else  
+          else
             @auth_tokens = auth_tokens
           end
         end
@@ -266,7 +266,6 @@
         end
         
         def request(method, url, params = {}) #:nodoc:
-<<<<<<< HEAD
           uri = URI.parse(url)
           data = params[:data]
           auth = params[:auth] || :wise
@@ -277,48 +276,17 @@
           end
           response_type = params[:response_type] || :xml
           
-          http = Net::HTTP.new(uri.host, uri.port)
-          http.use_ssl = uri.scheme == "https"
-          http.verify_mode = OpenSSL::SSL::VERIFY_NONE
-          http.start() do
-            while true
-              path = uri.path + (uri.query ? "?#{uri.query}" : "")
-              header = auth_header(auth).merge(add_header)
-              if method == :delete || method == :get
-                response = http.__send__(method, path, header)
-              else
-                response = http.__send__(method, path, data, header)
-              end
-              if response.code == "401" && @on_auth_fail && @on_auth_fail.call()
-                next
-              end
-              if !(response.code =~ /^2/)
-                raise(
-                  response.code == "401" ? AuthenticationError : GoogleSpreadsheet::Error,
-                  "Response code #{response.code} for #{method} #{url}: " +
-                  CGI.unescapeHTML(response.body))
-              end
-              case response_type
-=======
-          if @oauth_token  
-            if method == :get
-              response = @oauth_token.get(url)
-              return Hpricot.XML(response.body)
-            elsif method == :post
-              response = @oauth_token.post(url,params[:data])
-              return Hpricot.XML(response.body)
+          if @oauth_token
+            
+            if method == :delete || method == :get
+              response = @oauth_token.__send__(method, url)
+            else
+              response = @oauth_token.__send__(method, url, data)
             end
+            return convert_response(response, response_type)
+            
           else
-            uri = URI.parse(url)
-            data = params[:data]
-            auth = params[:auth] || :wise
-            if params[:header]
-              add_header = params[:header]
-            else
-              add_header = data ? {"Content-Type" => "application/atom+xml"} : {}
-            end
-            response_type = params[:response_type] || :xml
-
+            
             http = Net::HTTP.new(uri.host, uri.port)
             http.use_ssl = uri.scheme == "https"
             http.verify_mode = OpenSSL::SSL::VERIFY_NONE
@@ -336,28 +304,29 @@
                 end
                 if !(response.code =~ /^2/)
                   raise(
-                  response.code == "401" ? AuthenticationError : GoogleSpreadsheet::Error,
-                  "Response code #{response.code} for #{method} #{url}: " +
-                  CGI.unescapeHTML(response.body))
+                    response.code == "401" ? AuthenticationError : GoogleSpreadsheet::Error,
+                    "Response code #{response.code} for #{method} #{url}: " +
+                    CGI.unescapeHTML(response.body))
                 end
-                case response_type
->>>>>>> 5357a747
-                when :xml
-                  return Hpricot.XML(response.body)
-                when :raw
-                  return response.body
-                else
-                  raise("unknown params[:response_type]: %s" % response_type)
-<<<<<<< HEAD
-=======
-                end
->>>>>>> 5357a747
+                return convert_response(response, response_type)
               end
             end
+            
           end
         end
         
       private
+        
+        def convert_response(response, response_type)
+          case response_type
+            when :xml
+              return Hpricot.XML(response.body)
+            when :raw
+              return response.body
+            else
+              raise("unknown params[:response_type]: %s" % response_type)
+          end
+        end
         
         def authenticate(mail, password, auth)
           params = {
