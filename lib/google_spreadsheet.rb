--- conflicted
+++ resolved
@@ -1,6 +1,7 @@
 # Author: Hiroshi Ichikawa <http://gimite.net/>
 # The license of this source is "New BSD Licence"
 
+require "enumerator"
 require "set"
 require "net/https"
 require "open-uri"
@@ -41,7 +42,7 @@
       session = Session.new(File.exist?(path) ? File.read(path) : nil)
       session.on_auth_fail = proc() do
         begin
-          require "highline2"
+          require "highline"
         rescue LoadError
           raise(LoadError,
             "GoogleSpreadsheet.saved_session requires Highline library.\n" +
@@ -79,10 +80,6 @@
             else
               response = http.__send__(method, path, data, header)
             end
-<<<<<<< HEAD
-=======
-            
->>>>>>> cf4bd186
             if !(response.code =~ /^2/)
               raise(GoogleSpreadsheet::Error, "Response code #{response.code} for POST #{url}: " +
                 CGI.unescapeHTML(response.body))
@@ -197,11 +194,7 @@
           return Hpricot.XML(response)
         end
         
-<<<<<<< HEAD
         def delete(url) #:nodoc:
-=======
-        def delete(url)
->>>>>>> cf4bd186
           header = self.http_header.merge({"Content-Type" => "application/atom+xml"})
           response = http_request(:delete, url, nil, header)
           return Hpricot.XML(response)
@@ -313,18 +306,10 @@
           doc = @session.get(@worksheets_feed_url)
           result = []
           for entry in doc.search("entry")
-<<<<<<< HEAD
             title = as_utf8(entry.search("title").text)
             url = as_utf8(entry.search(
               "link[@rel='http://schemas.google.com/spreadsheets/2006#cellsfeed']")[0]["href"])
             result.push(Worksheet.new(@session, self, url, title))
-=======
-            title = entry.search("title").text
-            
-            url = entry.search(
-              "link[@rel='http://schemas.google.com/spreadsheets/2006#cellsfeed']")[0]["href"]
-            result.push(Worksheet.new(@session, url, title))
->>>>>>> cf4bd186
           end
           return result.freeze()
         end
@@ -420,11 +405,7 @@
           @spreadsheet = spreadsheet
           @cells_feed_url = cells_feed_url
           @title = title
-<<<<<<< HEAD
-
-=======
           
->>>>>>> cf4bd186
           @cells = nil
           @input_values = nil
           @modified = Set.new()
@@ -562,11 +543,7 @@
           doc = @session.get(@cells_feed_url)
           @max_rows = doc.search("gs:rowCount").text.to_i()
           @max_cols = doc.search("gs:colCount").text.to_i()
-<<<<<<< HEAD
           @title = as_utf8(doc.search("title").text)
-=======
-          @title = doc.search("title").text
->>>>>>> cf4bd186
           
           @cells = {}
           @input_values = {}
@@ -623,34 +600,16 @@
             end
             
             # Updates cell values using batch operation.
-            cells = @modified.size
-            current_cell = 0
-            modified_cells = @modified.to_a
-            
-            while current_cell < cells
-              batch_count = 0
+            # If the data is large, we split it into multiple operations, otherwise batch may fail.
+            @modified.each_slice(250) do |chunk|
+              
               xml = <<-EOS
                 <feed xmlns="http://www.w3.org/2005/Atom"
                       xmlns:batch="http://schemas.google.com/gdata/batch"
                       xmlns:gs="http://schemas.google.com/spreadsheets/2006">
                   <id>#{h(@cells_feed_url)}</id>
               EOS
-<<<<<<< HEAD
-            end
-            xml << <<-"EOS"
-              </feed>
-            EOS
-            
-            result = @session.post("#{@cells_feed_url}/batch", xml)
-            for entry in result.search("atom:entry")
-              interrupted = entry.search("batch:interrupted")[0]
-              if interrupted
-                raise(GoogleSpreadsheet::Error, "Update has failed: %s" %
-                  interrupted["reason"])
-=======
-              
-              until batch_count > 250
-                row,col = modified_cells[current_cell]
+              for row, col in chunk
                 value = @cells[[row, col]]
                 entry = cell_entries[[row, col]]
                 id = entry.search("id").text
@@ -665,13 +624,10 @@
                     <gs:cell row="#{h(row)}" col="#{h(col)}" inputValue="#{h(value)}"/>
                   </entry>
                 EOS
-                
-                current_cell +=1
-                batch_count += 1
->>>>>>> cf4bd186
               end
-              
-              xml << "</feed>"
+              xml << <<-"EOS"
+                </feed>
+              EOS
             
               result = @session.post("#{@cells_feed_url}/batch", xml)
               for entry in result.search("atom:entry")
@@ -685,6 +641,7 @@
                     [entry.search("atom:id").text, entry.search("batch:status")[0]["reason"]])
                 end
               end
+              
             end
             
             @modified.clear()
@@ -700,24 +657,10 @@
           reload()
         end
         
-<<<<<<< HEAD
         # Deletes this worksheet. Deletion takes effect right away without calling save().
         def delete
           ws_doc = @session.get(self.worksheet_feed_url)
           edit_url = ws_doc.search("link[@rel='edit']")[0]["href"]
-=======
-        # Deletes this worksheet
-        def delete
-          if !(@cells_feed_url =~
-              %r{^http://spreadsheets.google.com/feeds/cells/(.*)/(.*)/private/full$})
-            raise(GoogleSpreadsheet::Error,
-              "cells feed URL is in unknown format: #{@cells_feed_url}")
-          end
-          ws_doc = @session.get(
-            "http://spreadsheets.google.com/feeds/worksheets/#{$1}/private/full/#{$2}")
-          edit_url = ws_doc.search("link[@rel='edit']")[0]["href"]
-          
->>>>>>> cf4bd186
           @session.delete(edit_url)
         end
         
