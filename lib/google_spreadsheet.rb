--- conflicted
+++ resolved
@@ -248,7 +248,7 @@
         #
         # e.g.
         #   session.create_spreadsheet("My new sheet")
-         def create_spreadsheet(
+        def create_spreadsheet(
             title = "Untitled",
             feed_url = "https://docs.google.com/feeds/documents/private/full")
           xml = <<-"EOS"
@@ -265,14 +265,9 @@
           return Spreadsheet.new(self, ss_url, title)
         end
         
-                
         def request(method, url, params = {}) #:nodoc:
-<<<<<<< HEAD
           # Always uses HTTPS.
           uri = URI.parse(url.gsub(%r{^http://}, "https://"))
-=======
-          uri = URI.parse(url)
->>>>>>> d1fd2f08
           data = params[:data]
           auth = params[:auth] || :wise
           if params[:header]
@@ -389,7 +384,6 @@
           return "https://docs.google.com/feeds/documents/private/full/spreadsheet%3A#{self.key}"
         end
 
-      
         # Creates copy of this spreadsheet with the given name.
         def duplicate(new_name = nil)
           new_name ||= (@title ? "Copy of " + @title : "Untitled")
@@ -415,20 +409,23 @@
             :auth => :writely, :header => {"If-Match" => "*"})
         end
         
-         # Renames title of the spreadsheet
-          def rename(title)
-            doc = @session.request(:get, self.document_feed_url)
-            edit_url = doc.search("link[@rel='edit']")[0]["href"]
-              xml = <<-"EOS"
-                  <atom:entry xmlns:atom="http://www.w3.org/2005/Atom" xmlns:docs="http://schemas.google.com/docs/2007">
-                    <atom:category scheme="http://schemas.google.com/g/2005#kind"
-                        term="http://schemas.google.com/docs/2007#spreadsheet" label="spreadsheet"/>
-                    <atom:title>#{h(title)}</atom:title>
-                  </atom:entry>
-              EOS
-
-              @session.request(:put, edit_url, :data => xml)
-          end
+        # Renames title of the spreadsheet.
+        def rename(title)
+          doc = @session.request(:get, self.document_feed_url)
+          edit_url = doc.search("link[@rel='edit']")[0]["href"]
+          xml = <<-"EOS"
+            <atom:entry
+                xmlns:atom="http://www.w3.org/2005/Atom"
+                xmlns:docs="http://schemas.google.com/docs/2007">
+              <atom:category
+                scheme="http://schemas.google.com/g/2005#kind"
+                term="http://schemas.google.com/docs/2007#spreadsheet" label="spreadsheet"/>
+              <atom:title>#{h(title)}</atom:title>
+            </atom:entry>
+          EOS
+
+          @session.request(:put, edit_url, :data => xml)
+        end
         
         # Returns worksheets of the spreadsheet as array of GoogleSpreadsheet::Worksheet.
         def worksheets
@@ -465,7 +462,6 @@
           return doc.search("entry").map(){ |e| Table.new(@session, e) }.freeze()
         end
         
-                
     end
     
     # Use GoogleSpreadsheet::Worksheet#add_table to create table.
@@ -794,7 +790,7 @@
         def delete()
           ws_doc = @session.request(:get, self.worksheet_feed_url)
           edit_url = ws_doc.search("link[@rel='edit']")[0]["href"]
-          result = @session.request(:delete, edit_url)
+          @session.request(:delete, edit_url)
         end
         
         # Returns true if you have changes made by []= which haven't been saved.
@@ -833,71 +829,16 @@
           return self.spreadsheet.tables.select(){ |t| t.worksheet_title == self.title }
         end
 
-        # list feed URL of the worksheet.
+        # List feed URL of the worksheet.
         def list_feed_url
-          # Get the worksheets metafeed 
+          # Gets the worksheets metafeed.
           entry = @session.request(:get, self.worksheet_feed_url)
 
-          # Get the URL of list-based feed for the given spreadsheet
-          url = as_utf8(entry.search(
-          "link[@rel='http://schemas.google.com/spreadsheets/2006#listfeed']")[0]["href"])
-          return url
-        end
-
-        # Inserts row at the end of worksheet with given contents for worksheet row 
-        # contents may be simple array eg. contents = ["hoge", "foo", "bar"] where each n-th item is simply value of n-th column
-        # OR hash containing colname,colcontent eg. contents = {"colname1"=>"column content1", "colname2"=>"column content2"}
-        # See this document for details
-        # - http://code.google.com/apis/spreadsheets/data/3.0/developers_guide_protocol.html#CreatingListRows
-        def add_row(contents)
-
-          # if given argument is not hash(simply array),construct a hash containing column name,column content pair
-          if contents.class != Hash
-
-            # Get column names as array
-            col_names = Array.new
-            1.upto self.num_cols do |col|
-              col_names << self[1,col]
-            end
-
-            # Hash containing colname and values pair
-            values = Hash.new
-            col_names.each_with_index do |col,index|
-              values[col] = contents[index]
-            end
-
-            # passed argument is already in required hash form
-          else
-            values = contents 
-          end
-
-          fields = ""
-          values.each do |colname, value|
-            fields += "<gsx:#{h(colname)}>#{h(value)}</gsx:#{h(colname)}>"
-          end
-
-          # Get list-based feed
-          list_meta_feed = @session.request(:get, self.list_feed_url)
-
-          post_url = as_utf8(list_meta_feed.search(
-          "link[@rel='http://schemas.google.com/g/2005#post']")[0]["href"])
-
-          xml =<<-EOS
-          <entry
-          xmlns="http://www.w3.org/2005/Atom"
-          xmlns:gsx="http://schemas.google.com/spreadsheets/2006/extended">
-          #{fields}
-          </entry>
-          EOS
-
-          @session.request(:post, post_url, :data => xml)
-          reload()
-          
-          # POST_URL(with gadget)  = http://spreadsheets.google.com/feeds/list/t2Nee90hJkYQH557HZmIkMg/od9/private/full
-          # http://spreadsheets.google.com/feeds/list/t2Nee90hJkYQH557HZmIkMg/od8/private/full
-        end
-        
-        
+          # Gets the URL of list-based feed for the given spreadsheet.
+          return as_utf8(entry.search(
+            "link[@rel='http://schemas.google.com/spreadsheets/2006#listfeed']")[0]["href"])
+        end
+
     end
     
     
